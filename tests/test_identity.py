import numpy as np
import pytest

<<<<<<< HEAD
from stable_baselines3 import A2C, PPO, SAC, TD3, DQN
from stable_baselines3.common.identity_env import IdentityEnvBox, IdentityEnv
=======
from stable_baselines3 import A2C, PPO, SAC, TD3
from stable_baselines3.common.identity_env import (IdentityEnvBox, IdentityEnv,
                                                   IdentityEnvMultiBinary, IdentityEnvMultiDiscrete)

from stable_baselines3.common.vec_env import DummyVecEnv
>>>>>>> 3da0d142
from stable_baselines3.common.evaluation import evaluate_policy
from stable_baselines3.common.noise import NormalActionNoise


<<<<<<< HEAD
@pytest.mark.parametrize("model_class", [A2C, PPO, DQN])
def test_discrete(model_class):
    env = IdentityEnv(10)
    model = model_class('MlpPolicy', env, gamma=0.5, seed=0).learn(3000)
=======
DIM = 4


@pytest.mark.parametrize("model_class", [A2C, PPO])
@pytest.mark.parametrize("env", [IdentityEnv(DIM), IdentityEnvMultiDiscrete(DIM), IdentityEnvMultiBinary(DIM)])
def test_discrete(model_class, env):
    env = DummyVecEnv([lambda: env])
    model = model_class('MlpPolicy', env, gamma=0.5, seed=1).learn(3000)
>>>>>>> 3da0d142

    evaluate_policy(model, env, n_eval_episodes=20, reward_threshold=90)
    obs = env.reset()

    assert np.shape(model.predict(obs)[0]) == np.shape(obs)


@pytest.mark.parametrize("model_class", [A2C, PPO, SAC, TD3])
def test_continuous(model_class):
    env = IdentityEnvBox(eps=0.5)

    n_steps = {
        A2C: 3500,
        PPO: 3000,
        SAC: 700,
        TD3: 500
    }[model_class]

    kwargs = dict(
        policy_kwargs=dict(net_arch=[64, 64]),
        seed=0,
        gamma=0.95
    )
    if model_class in [TD3]:
        n_actions = 1
        action_noise = NormalActionNoise(mean=np.zeros(n_actions), sigma=0.1 * np.ones(n_actions))
        kwargs['action_noise'] = action_noise

    model = model_class('MlpPolicy', env, **kwargs).learn(n_steps)

    evaluate_policy(model, env, n_eval_episodes=20, reward_threshold=90)<|MERGE_RESOLUTION|>--- conflicted
+++ resolved
@@ -1,26 +1,17 @@
 import numpy as np
 import pytest
 
-<<<<<<< HEAD
 from stable_baselines3 import A2C, PPO, SAC, TD3, DQN
 from stable_baselines3.common.identity_env import IdentityEnvBox, IdentityEnv
-=======
 from stable_baselines3 import A2C, PPO, SAC, TD3
 from stable_baselines3.common.identity_env import (IdentityEnvBox, IdentityEnv,
                                                    IdentityEnvMultiBinary, IdentityEnvMultiDiscrete)
 
 from stable_baselines3.common.vec_env import DummyVecEnv
->>>>>>> 3da0d142
 from stable_baselines3.common.evaluation import evaluate_policy
 from stable_baselines3.common.noise import NormalActionNoise
 
 
-<<<<<<< HEAD
-@pytest.mark.parametrize("model_class", [A2C, PPO, DQN])
-def test_discrete(model_class):
-    env = IdentityEnv(10)
-    model = model_class('MlpPolicy', env, gamma=0.5, seed=0).learn(3000)
-=======
 DIM = 4
 
 
@@ -29,7 +20,10 @@
 def test_discrete(model_class, env):
     env = DummyVecEnv([lambda: env])
     model = model_class('MlpPolicy', env, gamma=0.5, seed=1).learn(3000)
->>>>>>> 3da0d142
+@pytest.mark.parametrize("model_class", [A2C, PPO, DQN])
+def test_discrete(model_class):
+    env = IdentityEnv(10)
+    model = model_class('MlpPolicy', env, gamma=0.5, seed=0).learn(3000)
 
     evaluate_policy(model, env, n_eval_episodes=20, reward_threshold=90)
     obs = env.reset()
